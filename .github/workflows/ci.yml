<<<<<<< HEAD
   name: Build and Scan for Vulnerabilities
 
   on:
        push:
          branches: [main]
        pull_request:
          branches: [main]

   jobs:
      build:
          runs-on: ubuntu-latest
          steps:
          - name: Checkout repo
            uses: actions/checkout@v3
            with:
                path: ./vams

          - name: Setup Python Version
            uses: actions/setup-python@v2
            with:
                python-version: 3.9

          - name: Setup node for the whole package
            uses: actions/setup-node@v3
          
          - name: Clone automated security helper
            uses: actions/checkout@v2
            with:
                repository: aws-samples/automated-security-helper 
                path: ./ash
          
          - name: Run automated security helper
            run: |
                cd ash
                export PATH=$PATH:./
                ash --source-dir ../vams || true

          - name: Upload Report
            uses: actions/upload-artifact@v3
            with:
                name: automated-security-helper-report
                path: ash/aggregated_results.txt
          
          - name: Npm install root directory
            working-directory: vams
            run: npm install
            
          - name: Npm audit root directory
            working-directory: vams
            run:  npm audit

          - name: Install Poetry Action
            uses: snok/install-poetry@v1
            with:
                version: 1.1.13
                virtualenvs-create: true
                virtualenvs-in-project: true
                virtualenvs-path: backend/.venv
                installer-parallel: true
          
          - name: Run yarn install web directory
            uses: Borales/actions-yarn@v4.2.0
            with:
                dir: 'vams/web'
                cmd: install
          
          - name: Run yarn audit web directory
            uses: Borales/actions-yarn@v4.2.0
            with:
                dir: "vams/web"
                cmd: audit

          - name: Web build
            working-directory: vams/web
            env:
                CI: ""
            run: npm run build
              
          - name: Npm install infrastructure directory
            working-directory: vams/infra
            run: npm install

          - name: Npm audit infrastructure directory
            working-directory: vams/infra
            run: npm audit

          - name: Synthesize Cloudformation templates
            working-directory: vams/infra
            run: |
                CDK_NAG_ENABLED=true
                export STACK_NAME=CfnNagTest
                export REGION=us-east-1
                npx cdk synth

          - name: Scan VAMS WAF Cloudformation template
            uses: stelligent/cfn_nag@master
            with:
                input_path: vams/infra/cdk.out/vams-waf-CfnNagTest-us-east-1.template.json
          
          - name: Scan VAMS Cloudformation template
            uses: stelligent/cfn_nag@master
            with:
                input_path: vams/infra/cdk.out/vams-CfnNagTest-us-east-1.template.json

          - name: run checks
            working-directory: vams/backend
            run: make all
=======
name: Build and Scan for Vulnerabilities

on:
    push:
        branches: [main]
    pull_request:
        branches: [main]

jobs:
    build:
        runs-on: ubuntu-latest
        steps:
            - name: Checkout repo
              uses: actions/checkout@v3

            - name: Setup Python Version
              uses: actions/setup-python@v2
              with:
                  python-version: 3.9

            - name: Setup node for the whole package
              uses: actions/setup-node@v3

            - name: Npm install root directory
              run: npm install

            - name: Npm audit root directory
              run: npm audit

            - name: Prettier Check
              run: npm run prettier-check

            - name: Install Poetry Action
              uses: snok/install-poetry@v1
              with:
                  version: 1.1.13
                  virtualenvs-create: true
                  virtualenvs-in-project: true
                  virtualenvs-path: backend/.venv
                  installer-parallel: true

            - name: Run yarn install web directory
              uses: Borales/actions-yarn@v4.2.0
              with:
                  dir: "web"
                  cmd: install

            - name: Run yarn audit web directory
              uses: Borales/actions-yarn@v4.2.0
              with:
                  dir: "web"
                  cmd: audit

            - name: Web build
              working-directory: web
              env:
                  CI: ""
              run: npm run build

            - name: Npm install infrastructure directory
              working-directory: infra
              run: npm install

            - name: Npm audit infrastructure directory
              working-directory: infra
              run: npm audit

            - name: eslint
              run: npm run lint

            - name: Synthesize Cloudformation templates
              working-directory: infra
              run: |
                  CDK_NAG_ENABLED=true
                  export STACK_NAME=CfnNagTest
                  export REGION=us-east-1
                  npx cdk synth

            - name: Scan VAMS WAF Cloudformation template
              uses: stelligent/cfn_nag@master
              with:
                  input_path: infra/cdk.out/vams-waf-CfnNagTest-us-east-1.template.json

            - name: Scan VAMS Cloudformation template
              uses: stelligent/cfn_nag@master
              with:
                  input_path: infra/cdk.out/vams-CfnNagTest-us-east-1.template.json

            - name: run checks
              working-directory: backend
              run: make all
>>>>>>> 06d7cc5b
<|MERGE_RESOLUTION|>--- conflicted
+++ resolved
@@ -1,4 +1,3 @@
-<<<<<<< HEAD
    name: Build and Scan for Vulnerabilities
  
    on:
@@ -93,6 +92,10 @@
                 export REGION=us-east-1
                 npx cdk synth
 
+          - name: eslint
+            working-directory: vams
+            run: npm run lint
+              
           - name: Scan VAMS WAF Cloudformation template
             uses: stelligent/cfn_nag@master
             with:
@@ -105,97 +108,4 @@
 
           - name: run checks
             working-directory: vams/backend
-            run: make all
-=======
-name: Build and Scan for Vulnerabilities
-
-on:
-    push:
-        branches: [main]
-    pull_request:
-        branches: [main]
-
-jobs:
-    build:
-        runs-on: ubuntu-latest
-        steps:
-            - name: Checkout repo
-              uses: actions/checkout@v3
-
-            - name: Setup Python Version
-              uses: actions/setup-python@v2
-              with:
-                  python-version: 3.9
-
-            - name: Setup node for the whole package
-              uses: actions/setup-node@v3
-
-            - name: Npm install root directory
-              run: npm install
-
-            - name: Npm audit root directory
-              run: npm audit
-
-            - name: Prettier Check
-              run: npm run prettier-check
-
-            - name: Install Poetry Action
-              uses: snok/install-poetry@v1
-              with:
-                  version: 1.1.13
-                  virtualenvs-create: true
-                  virtualenvs-in-project: true
-                  virtualenvs-path: backend/.venv
-                  installer-parallel: true
-
-            - name: Run yarn install web directory
-              uses: Borales/actions-yarn@v4.2.0
-              with:
-                  dir: "web"
-                  cmd: install
-
-            - name: Run yarn audit web directory
-              uses: Borales/actions-yarn@v4.2.0
-              with:
-                  dir: "web"
-                  cmd: audit
-
-            - name: Web build
-              working-directory: web
-              env:
-                  CI: ""
-              run: npm run build
-
-            - name: Npm install infrastructure directory
-              working-directory: infra
-              run: npm install
-
-            - name: Npm audit infrastructure directory
-              working-directory: infra
-              run: npm audit
-
-            - name: eslint
-              run: npm run lint
-
-            - name: Synthesize Cloudformation templates
-              working-directory: infra
-              run: |
-                  CDK_NAG_ENABLED=true
-                  export STACK_NAME=CfnNagTest
-                  export REGION=us-east-1
-                  npx cdk synth
-
-            - name: Scan VAMS WAF Cloudformation template
-              uses: stelligent/cfn_nag@master
-              with:
-                  input_path: infra/cdk.out/vams-waf-CfnNagTest-us-east-1.template.json
-
-            - name: Scan VAMS Cloudformation template
-              uses: stelligent/cfn_nag@master
-              with:
-                  input_path: infra/cdk.out/vams-CfnNagTest-us-east-1.template.json
-
-            - name: run checks
-              working-directory: backend
-              run: make all
->>>>>>> 06d7cc5b
+            run: make all